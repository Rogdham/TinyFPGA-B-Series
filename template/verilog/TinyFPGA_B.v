module TinyFPGA_B (
  inout pin1_usb_dp,
  inout pin2_usb_dn,
  input pin3_clk_16mhz,
  inout pin4,
  inout pin5,
  inout pin6,
  inout pin7,
  inout pin8,
  inout pin9,
  inout pin10,
  inout pin11,
  inout pin12,
  inout pin13,
  inout pin14_sdo,
  inout pin15_sdi,
  inout pin16_sck,
  inout pin17_ss,
  inout pin18,
  inout pin19,
  inout pin20,
  inout pin21,
  inout pin22,
  inout pin23,
  inout pin24
);
<<<<<<< HEAD


=======
>>>>>>> 2df55bb1
  // left side of board
  assign pin1_usb_dp = 1'bz;
  assign pin2_usb_dn = 1'bz;
  assign pin4 = 1'bz;
  assign pin5 = 1'bz;
  assign pin6 = 1'bz;
  assign pin7 = 1'bz;
  assign pin8 = 1'bz;
  assign pin9 = 1'bz;
  assign pin10 = 1'bz;
  assign pin11 = 1'bz;
  assign pin12 = 1'bz;
  assign pin13 = 1'bz;

  // right side of board
  assign pin14_sdo = 1'bz;
  assign pin15_sdi = 1'bz;
  assign pin16_sck = 1'bz;
  assign pin17_ss =  1'bz;
  assign pin18 =     1'bz;
  assign pin19 =     1'bz;
  assign pin20 =     1'bz;
  assign pin21 =     1'bz;
  assign pin22 =     1'bz;
  assign pin23 =     1'bz;
  assign pin24 =     1'bz;

endmodule
<|MERGE_RESOLUTION|>--- conflicted
+++ resolved
@@ -1,59 +1,55 @@
-module TinyFPGA_B (
-  inout pin1_usb_dp,
-  inout pin2_usb_dn,
-  input pin3_clk_16mhz,
-  inout pin4,
-  inout pin5,
-  inout pin6,
-  inout pin7,
-  inout pin8,
-  inout pin9,
-  inout pin10,
-  inout pin11,
-  inout pin12,
-  inout pin13,
-  inout pin14_sdo,
-  inout pin15_sdi,
-  inout pin16_sck,
-  inout pin17_ss,
-  inout pin18,
-  inout pin19,
-  inout pin20,
-  inout pin21,
-  inout pin22,
-  inout pin23,
-  inout pin24
-);
-<<<<<<< HEAD
-
-
-=======
->>>>>>> 2df55bb1
-  // left side of board
-  assign pin1_usb_dp = 1'bz;
-  assign pin2_usb_dn = 1'bz;
-  assign pin4 = 1'bz;
-  assign pin5 = 1'bz;
-  assign pin6 = 1'bz;
-  assign pin7 = 1'bz;
-  assign pin8 = 1'bz;
-  assign pin9 = 1'bz;
-  assign pin10 = 1'bz;
-  assign pin11 = 1'bz;
-  assign pin12 = 1'bz;
-  assign pin13 = 1'bz;
-
-  // right side of board
-  assign pin14_sdo = 1'bz;
-  assign pin15_sdi = 1'bz;
-  assign pin16_sck = 1'bz;
-  assign pin17_ss =  1'bz;
-  assign pin18 =     1'bz;
-  assign pin19 =     1'bz;
-  assign pin20 =     1'bz;
-  assign pin21 =     1'bz;
-  assign pin22 =     1'bz;
-  assign pin23 =     1'bz;
-  assign pin24 =     1'bz;
-
-endmodule
+module TinyFPGA_B (
+  inout pin1_usb_dp,
+  inout pin2_usb_dn,
+  input pin3_clk_16mhz,
+  inout pin4,
+  inout pin5,
+  inout pin6,
+  inout pin7,
+  inout pin8,
+  inout pin9,
+  inout pin10,
+  inout pin11,
+  inout pin12,
+  inout pin13,
+  inout pin14_sdo,
+  inout pin15_sdi,
+  inout pin16_sck,
+  inout pin17_ss,
+  inout pin18,
+  inout pin19,
+  inout pin20,
+  inout pin21,
+  inout pin22,
+  inout pin23,
+  inout pin24
+);
+
+  // left side of board
+  assign pin1_usb_dp = 1'bz;
+  assign pin2_usb_dn = 1'bz;
+  assign pin4 = 1'bz;
+  assign pin5 = 1'bz;
+  assign pin6 = 1'bz;
+  assign pin7 = 1'bz;
+  assign pin8 = 1'bz;
+  assign pin9 = 1'bz;
+  assign pin10 = 1'bz;
+  assign pin11 = 1'bz;
+  assign pin12 = 1'bz;
+  assign pin13 = 1'bz;
+
+  // right side of board
+  assign pin14_sdo = 1'bz;
+  assign pin15_sdi = 1'bz;
+  assign pin16_sck = 1'bz;
+  assign pin17_ss =  1'bz;
+  assign pin18 =     1'bz;
+  assign pin19 =     1'bz;
+  assign pin20 =     1'bz;
+  assign pin21 =     1'bz;
+  assign pin22 =     1'bz;
+  assign pin23 =     1'bz;
+  assign pin24 =     1'bz;
+
+endmodule